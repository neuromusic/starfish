from typing import Optional, Tuple

import click
import numpy as np
import scipy.ndimage.measurements as spm
from scipy.ndimage import distance_transform_edt
from showit import image
from skimage.feature import peak_local_max
from skimage.morphology import watershed

from starfish.image._filter.util import bin_open, bin_thresh
from starfish.imagestack.imagestack import ImageStack
from starfish.types import Indices, Number
from ._base import SegmentationAlgorithmBase


class Watershed(SegmentationAlgorithmBase):

    def __init__(
        self,
        nuclei_threshold: Number,
        input_threshold: Number,
        min_distance: int,
        **kwargs
    ) -> None:
        """Implements watershed segmentation of cells.

        Algorithm is seeded by nuclei image. Binary segmentation mask is computed from a maximum
        projection of spots across C and R, which is subsequently thresholded.

        This function wraps skimage watershed.

        Parameters
        ----------
        nuclei_threshold : Number
            threshold to apply to nuclei image
        input_threshold : Number
            threshold to apply to stain image
        min_distance : int
            minimum distance before object centers in a provided nuclei image are considered single
            nuclei

        See Also
        --------
        Watershed: http://scikit-image.org/docs/dev/auto_examples/segmentation/plot_watershed.html

        """
        self.nuclei_threshold = nuclei_threshold
        self.input_threshold = input_threshold
        self.min_distance = min_distance
        self._segmentation_instance: Optional[_WatershedSegmenter] = None

<<<<<<< HEAD
    @classmethod
    def _add_arguments(cls, group_parser) -> None:
        group_parser.add_argument(
            "--nuclei-threshold", default=.16, type=float, help="nuclei threshold")
        group_parser.add_argument(
            "--input-threshold", default=.22, type=float, help="Input threshold")
        group_parser.add_argument(
            "--min-distance", default=57, type=int, help="Minimum distance between cells")

    def run(self, primary_images: ImageStack, nuclei: ImageStack) -> np.ndarray:
        """Segments nuclei in 2-d using a nuclei ImageStack

        Primary images are used to expand the nuclear mask, but only in cases where there are
        densely detected points surrounding the nuclei.

        Parameters
        ----------
        primary_images : ImageStack
            contains primary image data
        nuclei : ImageStack
            contains nuclei image data

        Returns
        -------
        np.ndarray :
            label image where each cell is labeled by a different positive integer value. 0
            implies that a pixel is not part of a cell.
        """
=======
    def run(self, hybridization_stack: ImageStack, nuclei_stack: ImageStack) -> regional.many:
>>>>>>> bd5a431f

        # create a 'stain' for segmentation
        stain = np.mean(primary_images.max_proj(Indices.CH, Indices.Z), axis=0)
        stain = stain / stain.max()

        # TODO make these parameterizable or determine whether they are useful or not
        size_lim = (10, 10000)
        disk_size_markers = None
        disk_size_mask = None

        nuclei = nuclei.max_proj(Indices.ROUND, Indices.CH, Indices.Z)
        self._segmentation_instance = _WatershedSegmenter(nuclei, stain)
        label_image = self._segmentation_instance.segment(
            self.nuclei_threshold, self.input_threshold, size_lim, disk_size_markers,
            disk_size_mask, self.min_distance
        )

        return label_image

    def show(self, figsize: Tuple[int, int]=(10, 10)) -> None:
        if isinstance(self._segmentation_instance, _WatershedSegmenter):
            self._segmentation_instance.show(figsize=figsize)
        else:
            raise RuntimeError('Run segmentation before attempting to show results.')


class _WatershedSegmenter:
    def __init__(self, nuclei_img: np.ndarray, stain_img: np.ndarray) -> None:
        """Implements watershed segmentation of cells seeded from a nuclei image

        Algorithm is seeded by a nuclei image. Binary segmentation mask is computed from a maximum
        projection of spots across C and R, which is subsequently thresholded.

        Parameters
        ----------
        nuclei_img : np.ndarray[np.float32]
            nuclei image
        stain_img : np.ndarray[np.float32]
            stain image
        """
        self.nuclei = nuclei_img / nuclei_img.max()
        self.stain = stain_img / stain_img.max()

        self.nuclei_thresholded: Optional[np.ndarray] = None  # dtype: bool
        self.markers = None
        self.num_cells: Optional[int] = None
        self.mask = None
        self.segmented = None

    def segment(
            self,
            nuclei_thresh: Number,
            stain_thresh: Number,
            size_lim: Tuple[int, int],
            disk_size_markers: Optional[int]=None,  # TODO ambrosejcarr what is this doing?
            disk_size_mask: Optional[int]=None,  # TODO ambrosejcarr what is this doing?
            min_dist: Optional[Number]=None
    ) -> np.ndarray:
        """Execute watershed cell segmentation.

        Parameters
        ----------
        nuclei_thresh, stain_thresh : Number
            Threshold for the nuclei and stain images. All pixels with intensities above this size
            will be considered part of the objects in the respective images
        size_lim : Tuple[int, int]
            min and max allowable size for nuclei objects in the nuclei_image
        disk_size_markers : Optional[int]
            if provided ...
        disk_size_mask : Optional[int]
            if provided ...
        min_dist : Optional[int]
            if provided, nuclei within this distance of each other are combined into single
            objects.

        Returns
        -------
        np.ndarray[int32] :
            label image with same size and shape as self.nuclei_img
        """
        min_allowed_size, max_allowed_size = size_lim
        self.nuclei_thresholded = self.filter_nuclei(nuclei_thresh, disk_size_markers)
        self.markers, self.num_cells = self.label_nuclei(
            self.nuclei_thresholded,
            min_allowed_size, max_allowed_size, min_dist
        )
        self.mask = self.watershed_mask(stain_thresh, self.markers, disk_size_mask)
        self.segmented = self.watershed(self.markers, self.mask)
        return self.segmented

    def filter_nuclei(self, nuclei_thresh: float, disk_size: Optional[int]) -> np.ndarray:
        """Threshold the nuclei image at nuclei_thresh.

        Parameters
        ----------
        nuclei_thresh : float
            Threshold the nuclei image at this value
        disk_size : int
            if passed, execute a binary opening of the filtered image

        Returns
        -------
        np.ndarray[bool] :
            thresholded image
        """
        nuclei_filt = bin_thresh(self.nuclei, nuclei_thresh)
        if disk_size is not None:
            nuclei_filt = bin_open(nuclei_filt, disk_size)
        return nuclei_filt

    def label_nuclei(
        self,
        nuclei_thresholded: np.ndarray,
        min_allowed_size: int,
        max_allowed_size: int,
        min_dist: Optional[Number]=None
    ) -> Tuple[np.ndarray, int]:
        """Construct a labeled nuclei image, which will be combined with the point cloud to seed
        the watershed

        Parameters
        ----------
        nuclei_thresholded : np.ndarray
            thresholded nuclei image
        min_allowed_size : int
            minimum allowable thresholded nuclei size
        max_allowed_size : int
            maximum allowable nuclei size

        Returns
        -------
        np.ndarray :
            labeled nuclei, excluding those whose size is outside the area boundaries

        """

        # label thresholded nuclei image
        if min_dist is None:
            markers, num_objs = spm.label(nuclei_thresholded)
        else:
            markers, num_objs = self._unclump(min_dist)

        # TODO dganguli: does it really make sense to assume a square area?
        min_allowed_area = min_allowed_size ** 2
        max_allowed_area = max_allowed_size ** 2

        # spm.sum sums the values of an array by label. This counts the pixels in each object
        areas = spm.sum(
            np.ones(nuclei_thresholded.shape),
            markers,
            np.array(range(0, num_objs + 1), dtype=np.int32)
        )

        # each label value is replaced by its area
        area_image = areas[markers]

        # areas are used to mask values that are outside the allowable sizes
        markers[area_image <= min_allowed_area] = 0
        markers[area_image >= max_allowed_area] = 0

        # re-label the image with sequential integers, accounting for exclusion based on size
        markers_reduced, num_objs = self.relabel_image(markers)

        return markers_reduced, num_objs

    def _unclump(self, min_dist: Number) -> Tuple[np.ndarray, int]:
        """
        Run watershed on the thresholded basin image, restricted to basins at least min_dist apart

        Functionally, this reproduces the thresholded nuclei image with overlapping nuclei merged.

        Parameters
        ----------
        min_dist : int
            minimum distance between watershed basins

        """
        im: np.ndarray = self.nuclei_thresholded

        # calculates the distance of every pixel to the nearest background (0) point
        distance: np.ndarray = distance_transform_edt(im)  # dtype: np.float64

        # boolean array marking local maxima, excluding any maxima within min_dist
        local_maxi: np.ndarray = peak_local_max(
            distance, labels=im, indices=False, min_distance=min_dist
        )

        # label the maxima for watershed
        markers, num_objs = spm.label(local_maxi)

        # run watershed, using the distances in the thresholded image as basins.
        # Uses the original image as a mask, preventing any background pixels from being labeled
        labels_ws: np.ndarray = watershed(-distance, markers, mask=im)
        return labels_ws, num_objs

    def watershed_mask(self, stain_thresh: Number, markers: np.ndarray, disk_size: Optional[int]):
        """Create a watershed mask that is the union of the spot intensities above stain_thresh and
        a marker image generated from nuclei

        Parameters
        ----------
        stain_thresh : Number
            threshold to apply to the stain image
        markers : np.ndarray[bool]
            markers for the stain_image
        disk_size : Optional[int]
            if provided, execute a morphological opening operation over the thresholded stain image

        Returns
        -------
        np.ndarray[bool] :
            thresholded stain image

        """
        st = self.stain >= stain_thresh
        watershed_mask: np.ndarray = np.logical_or(st, markers > 0)  # dtype bool
        if disk_size is not None:
            watershed_mask = bin_open(watershed_mask, disk_size)
        return watershed_mask

    def watershed(self, markers: np.ndarray, watershed_mask: np.ndarray) -> np.ndarray:
        """Run watershed on the thresholded primary_images max projection

        Parameters
        ----------
        markers : np.ndarray[np.int64]
            an array marking the basins with the values to be assigned in the label matrix.
            Zero means not a marker.
        watershed_mask : np.ndarray[bool]
            Mask array. only points at which mask == True will be labeled in the output.

        Returns
        -------
        np.ndarray[np.int32] :
            labeled image, each segment has a unique integer value
        """
        img = 1 - self.stain

        res = watershed(image=img,
                        markers=markers,
                        connectivity=np.ones((3, 3), bool),
                        mask=watershed_mask
                        )

        return res

    @staticmethod
    def relabel_image(image: np.ndarray) -> np.ndarray:
        """given a label image where some objects have been removed, relabel it with sequential integers

        Parameters
        ----------
        image : np.ndarray[np.uint32]
            image whose values identify which object each pixel corresponds to. the values may
            not be sequential integers.

        Returns
        -------
        image : np.ndarray[np.uint32]
            same as input, but the values are re-labled as sequential integers
        num_labels : int
            number of unique objects
        """
        output = np.empty_like(image)
        for i, v in enumerate(np.unique(image)):
            output[np.where(image == v)] = i
        return output, i

    def show(self, figsize=(10, 10)):
        import matplotlib.pyplot as plt
        plt.figure(figsize=figsize)

        plt.subplot(321)
        image(self.nuclei, ax=plt.gca(), size=20, bar=True)
        plt.title('Nuclei')

        plt.subplot(322)
        image(self.stain, ax=plt.gca(), size=20, bar=True)
        plt.title('Stain')

        plt.subplot(323)
        image(self.nuclei_thresholded, bar=False, ax=plt.gca())
        plt.title('Nuclei Thresholded')

        plt.subplot(324)
        image(self.mask, bar=False, ax=plt.gca())
        plt.title('Watershed Mask')

        plt.subplot(325)
        image(self.markers, size=20, cmap=plt.cm.nipy_spectral, ax=plt.gca())
        plt.title('Found: {} cells'.format(self.num_cells))

        plt.subplot(326)
        image(self.segmented, size=20, cmap=plt.cm.nipy_spectral, ax=plt.gca())
        plt.title('Segmented Cells')

        return plt.gca()


@click.command("Watershed")
@click.option(
    "--dapi-threshold", default=.16, type=float, help="DAPI threshold")
@click.option(
    "--input-threshold", default=.22, type=float, help="Input threshold")
@click.option(
    "--min-distance", default=57, type=int, help="Minimum distance between cells")
@click.pass_context
def _cli(ctx, dapi_threshold, input_threshold, min_distance):
    ctx.obj["component"]._cli_run(ctx, Watershed(dapi_threshold, input_threshold, min_distance))


Watershed._cli = _cli  # type: ignore<|MERGE_RESOLUTION|>--- conflicted
+++ resolved
@@ -50,16 +50,6 @@
         self.min_distance = min_distance
         self._segmentation_instance: Optional[_WatershedSegmenter] = None
 
-<<<<<<< HEAD
-    @classmethod
-    def _add_arguments(cls, group_parser) -> None:
-        group_parser.add_argument(
-            "--nuclei-threshold", default=.16, type=float, help="nuclei threshold")
-        group_parser.add_argument(
-            "--input-threshold", default=.22, type=float, help="Input threshold")
-        group_parser.add_argument(
-            "--min-distance", default=57, type=int, help="Minimum distance between cells")
-
     def run(self, primary_images: ImageStack, nuclei: ImageStack) -> np.ndarray:
         """Segments nuclei in 2-d using a nuclei ImageStack
 
@@ -79,9 +69,6 @@
             label image where each cell is labeled by a different positive integer value. 0
             implies that a pixel is not part of a cell.
         """
-=======
-    def run(self, hybridization_stack: ImageStack, nuclei_stack: ImageStack) -> regional.many:
->>>>>>> bd5a431f
 
         # create a 'stain' for segmentation
         stain = np.mean(primary_images.max_proj(Indices.CH, Indices.Z), axis=0)
